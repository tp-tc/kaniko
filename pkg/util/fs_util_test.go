/*
Copyright 2018 Google LLC

Licensed under the Apache License, Version 2.0 (the "License");
you may not use this file except in compliance with the License.
You may obtain a copy of the License at

    http://www.apache.org/licenses/LICENSE-2.0

Unless required by applicable law or agreed to in writing, software
distributed under the License is distributed on an "AS IS" BASIS,
WITHOUT WARRANTIES OR CONDITIONS OF ANY KIND, either express or implied.
See the License for the specific language governing permissions and
limitations under the License.
*/

package util

import (
	"archive/tar"
	"bytes"
	"io/ioutil"
	"os"
	"path/filepath"
	"reflect"
	"sort"
	"testing"

	"github.com/GoogleContainerTools/kaniko/testutil"
)

func Test_fileSystemWhitelist(t *testing.T) {
	testDir, err := ioutil.TempDir("", "")
	if err != nil {
		t.Fatalf("Error creating tempdir: %s", err)
	}
	fileContents := `
	228 122 0:90 / / rw,relatime - aufs none rw,si=f8e2406af90782bc,dio,dirperm1
	229 228 0:98 / /proc rw,nosuid,nodev,noexec,relatime - proc proc rw
	230 228 0:99 / /dev rw,nosuid - tmpfs tmpfs rw,size=65536k,mode=755
	231 230 0:100 / /dev/pts rw,nosuid,noexec,relatime - devpts devpts rw,gid=5,mode=620,ptmxmode=666
	232 228 0:101 / /sys ro,nosuid,nodev,noexec,relatime - sysfs sysfs ro`

	path := filepath.Join(testDir, "mountinfo")
	if err := os.MkdirAll(filepath.Dir(path), 0750); err != nil {
		t.Fatalf("Error creating tempdir: %s", err)
	}
	if err := ioutil.WriteFile(path, []byte(fileContents), 0644); err != nil {
		t.Fatalf("Error writing file contents to %s: %s", path, err)
	}

	actualWhitelist, err := fileSystemWhitelist(path)
	expectedWhitelist := []string{"/kaniko", "/proc", "/dev", "/dev/pts", "/sys", "/var/run"}
	sort.Strings(actualWhitelist)
	sort.Strings(expectedWhitelist)
	testutil.CheckErrorAndDeepEqual(t, false, err, expectedWhitelist, actualWhitelist)
}

var tests = []struct {
	files         map[string]string
	directory     string
	expectedFiles []string
}{
	{
		files: map[string]string{
			"/workspace/foo/a": "baz1",
			"/workspace/foo/b": "baz2",
			"/kaniko/file":     "file",
		},
		directory: "/workspace/foo/",
		expectedFiles: []string{
			"workspace/foo/a",
			"workspace/foo/b",
			"workspace/foo",
		},
	},
	{
		files: map[string]string{
			"/workspace/foo/a": "baz1",
		},
		directory: "/workspace/foo/a",
		expectedFiles: []string{
			"workspace/foo/a",
		},
	},
	{
		files: map[string]string{
			"/workspace/foo/a": "baz1",
			"/workspace/foo/b": "baz2",
			"/workspace/baz":   "hey",
			"/kaniko/file":     "file",
		},
		directory: "/workspace",
		expectedFiles: []string{
			"workspace/foo/a",
			"workspace/foo/b",
			"workspace/baz",
			"workspace",
			"workspace/foo",
		},
	},
	{
		files: map[string]string{
			"/workspace/foo/a": "baz1",
			"/workspace/foo/b": "baz2",
			"/kaniko/file":     "file",
		},
		directory: "",
		expectedFiles: []string{
			"workspace/foo/a",
			"workspace/foo/b",
			"kaniko/file",
			"workspace",
			"workspace/foo",
			"kaniko",
			".",
		},
	},
}

func Test_RelativeFiles(t *testing.T) {
	for _, test := range tests {
		testDir, err := ioutil.TempDir("", "")
		if err != nil {
			t.Fatalf("err setting up temp dir: %v", err)
		}
		defer os.RemoveAll(testDir)
		if err := testutil.SetupFiles(testDir, test.files); err != nil {
			t.Fatalf("err setting up files: %v", err)
		}
		actualFiles, err := RelativeFiles(test.directory, testDir)
		sort.Strings(actualFiles)
		sort.Strings(test.expectedFiles)
		testutil.CheckErrorAndDeepEqual(t, false, err, test.expectedFiles, actualFiles)
	}
}

<<<<<<< HEAD
func Test_ParentDirectories(t *testing.T) {
	tests := []struct {
		name     string
		path     string
		expected []string
	}{
		{
			name: "regular path",
			path: "/path/to/dir",
			expected: []string{
				"/path",
				"/path/to",
			},
		},
		{
			name:     "current directory",
			path:     ".",
			expected: nil,
		},
	}

	for _, tt := range tests {
		t.Run(tt.name, func(t *testing.T) {
			actual := ParentDirectories(tt.path)
			testutil.CheckErrorAndDeepEqual(t, false, nil, tt.expected, actual)
=======
func Test_checkWhiteouts(t *testing.T) {
	type args struct {
		path      string
		whiteouts map[string]struct{}
	}
	tests := []struct {
		name string
		args args
		want bool
	}{
		{
			name: "file whited out",
			args: args{
				path:      "/foo",
				whiteouts: map[string]struct{}{"/foo": {}},
			},
			want: true,
		},
		{
			name: "directory whited out",
			args: args{
				path:      "/foo/bar",
				whiteouts: map[string]struct{}{"/foo": {}},
			},
			want: true,
		},
		{
			name: "grandparent whited out",
			args: args{
				path:      "/foo/bar/baz",
				whiteouts: map[string]struct{}{"/foo": {}},
			},
			want: true,
		},
		{
			name: "sibling whited out",
			args: args{
				path:      "/foo/bar/baz",
				whiteouts: map[string]struct{}{"/foo/bat": {}},
			},
			want: false,
		},
	}
	for _, tt := range tests {
		t.Run(tt.name, func(t *testing.T) {
			if got := checkWhiteouts(tt.args.path, tt.args.whiteouts); got != tt.want {
				t.Errorf("checkWhiteouts() = %v, want %v", got, tt.want)
			}
		})
	}
}

func Test_checkWhitelist(t *testing.T) {
	type args struct {
		path      string
		whitelist []string
	}
	tests := []struct {
		name string
		args args
		want bool
	}{
		{
			name: "file whitelisted",
			args: args{
				path:      "/foo",
				whitelist: []string{"/foo"},
			},
			want: true,
		},
		{
			name: "directory whitelisted",
			args: args{
				path:      "/foo/bar",
				whitelist: []string{"/foo"},
			},
			want: true,
		},
		{
			name: "grandparent whitelisted",
			args: args{
				path:      "/foo/bar/baz",
				whitelist: []string{"/foo"},
			},
			want: true,
		},
		{
			name: "sibling whitelisted",
			args: args{
				path:      "/foo/bar/baz",
				whitelist: []string{"/foo/bat"},
			},
			want: false,
		},
	}
	for _, tt := range tests {
		t.Run(tt.name, func(t *testing.T) {
			if got := checkWhitelist(tt.args.path, tt.args.whitelist); got != tt.want {
				t.Errorf("checkWhitelist() = %v, want %v", got, tt.want)
			}
		})
	}
}

func TestHasFilepathPrefix(t *testing.T) {
	type args struct {
		path   string
		prefix string
	}
	tests := []struct {
		name string
		args args
		want bool
	}{
		{
			name: "parent",
			args: args{
				path:   "/foo/bar",
				prefix: "/foo",
			},
			want: true,
		},
		{
			name: "nested parent",
			args: args{
				path:   "/foo/bar/baz",
				prefix: "/foo/bar",
			},
			want: true,
		},
		{
			name: "sibling",
			args: args{
				path:   "/foo/bar",
				prefix: "/bar",
			},
			want: false,
		},
		{
			name: "nested sibling",
			args: args{
				path:   "/foo/bar/baz",
				prefix: "/foo/bar",
			},
			want: true,
		},
		{
			name: "name prefix",
			args: args{
				path:   "/foo2/bar",
				prefix: "/foo",
			},
			want: false,
		},
	}
	for _, tt := range tests {
		t.Run(tt.name, func(t *testing.T) {
			if got := HasFilepathPrefix(tt.args.path, tt.args.prefix); got != tt.want {
				t.Errorf("HasFilepathPrefix() = %v, want %v", got, tt.want)
			}
		})
	}
}

type checker func(root string, t *testing.T)

func fileExists(p string) checker {
	return func(root string, t *testing.T) {
		_, err := os.Stat(filepath.Join(root, p))
		if err != nil {
			t.Fatalf("File does not exist")
		}
	}
}

func fileMatches(p string, c []byte) checker {
	return func(root string, t *testing.T) {
		actual, err := ioutil.ReadFile(filepath.Join(root, p))
		if err != nil {
			t.Fatalf("error reading file: %s", p)
		}
		if !reflect.DeepEqual(actual, c) {
			t.Errorf("file contents do not match. %v!=%v", actual, c)
		}
	}
}

func permissionsMatch(p string, perms os.FileMode) checker {
	return func(root string, t *testing.T) {
		fi, err := os.Stat(filepath.Join(root, p))
		if err != nil {
			t.Fatalf("error statting file %s", p)
		}
		if fi.Mode() != perms {
			t.Errorf("Permissions do not match. %s != %s", fi.Mode(), perms)
		}
	}
}

func linkPointsTo(src, dst string) checker {
	return func(root string, t *testing.T) {
		link := filepath.Join(root, src)
		got, err := os.Readlink(link)
		if err != nil {
			t.Fatalf("error reading link %s: %s", link, err)
		}
		if got != dst {
			t.Errorf("link destination does not match: %s != %s", got, dst)
		}
	}
}

func fileHeader(name string, contents string, mode int64) *tar.Header {
	return &tar.Header{
		Name:     name,
		Size:     int64(len(contents)),
		Mode:     mode,
		Typeflag: tar.TypeReg,
	}
}

func linkHeader(name, linkname string) *tar.Header {
	return &tar.Header{
		Name:     name,
		Size:     0,
		Typeflag: tar.TypeSymlink,
		Linkname: linkname,
	}
}

func hardlinkHeader(name, linkname string) *tar.Header {
	return &tar.Header{
		Name:     name,
		Size:     0,
		Typeflag: tar.TypeLink,
		Linkname: linkname,
	}
}

func dirHeader(name string, mode int64) *tar.Header {
	return &tar.Header{
		Name:     name,
		Size:     0,
		Typeflag: tar.TypeDir,
		Mode:     mode,
	}
}

func TestExtractFile(t *testing.T) {
	type tc struct {
		name     string
		hdrs     []*tar.Header
		contents []byte
		checkers []checker
	}

	tcs := []tc{
		{
			name:     "normal file",
			contents: []byte("helloworld"),
			hdrs:     []*tar.Header{fileHeader("./bar", "helloworld", 0644)},
			checkers: []checker{
				fileExists("/bar"),
				fileMatches("/bar", []byte("helloworld")),
				permissionsMatch("/bar", 0644),
			},
		},
		{
			name:     "normal file, directory does not exist",
			contents: []byte("helloworld"),
			hdrs:     []*tar.Header{fileHeader("./foo/bar", "helloworld", 0644)},
			checkers: []checker{
				fileExists("/foo/bar"),
				fileMatches("/foo/bar", []byte("helloworld")),
				permissionsMatch("/foo/bar", 0644),
				permissionsMatch("/foo", 0755|os.ModeDir),
			},
		},
		{
			name:     "normal file, directory is created after",
			contents: []byte("helloworld"),
			hdrs: []*tar.Header{
				fileHeader("./foo/bar", "helloworld", 0644),
				dirHeader("./foo", 0722),
			},
			checkers: []checker{
				fileExists("/foo/bar"),
				fileMatches("/foo/bar", []byte("helloworld")),
				permissionsMatch("/foo/bar", 0644),
				permissionsMatch("/foo", 0722|os.ModeDir),
			},
		},
		{
			name: "symlink",
			hdrs: []*tar.Header{linkHeader("./bar", "bar/bat")},
			checkers: []checker{
				linkPointsTo("/bar", "bar/bat"),
			},
		},
		{
			name: "symlink relative path",
			hdrs: []*tar.Header{linkHeader("./bar", "./foo/bar/baz")},
			checkers: []checker{
				linkPointsTo("/bar", "./foo/bar/baz"),
			},
		},
		{
			name: "symlink parent does not exist",
			hdrs: []*tar.Header{linkHeader("./foo/bar/baz", "../../bat")},
			checkers: []checker{
				linkPointsTo("/foo/bar/baz", "../../bat"),
			},
		},
		{
			name: "symlink parent does not exist",
			hdrs: []*tar.Header{linkHeader("./foo/bar/baz", "../../bat")},
			checkers: []checker{
				linkPointsTo("/foo/bar/baz", "../../bat"),
				permissionsMatch("/foo", 0755|os.ModeDir),
				permissionsMatch("/foo/bar", 0755|os.ModeDir),
			},
		},
		{
			name: "hardlink",
			hdrs: []*tar.Header{
				fileHeader("/bin/gzip", "gzip-binary", 0751),
				hardlinkHeader("/bin/uncompress", "/bin/gzip"),
			},
			checkers: []checker{
				linkPointsTo("/bin/uncompress", "/bin/gzip"),
			},
		},
	}

	for _, tc := range tcs {
		t.Run(tc.name, func(t *testing.T) {
			tc := tc
			t.Parallel()
			r, err := ioutil.TempDir("", "")
			if err != nil {
				t.Fatal(err)
			}
			defer os.RemoveAll(r)
			for _, hdr := range tc.hdrs {
				if err := extractFile(r, hdr, bytes.NewReader(tc.contents)); err != nil {
					t.Fatal(err)
				}
			}
			for _, checker := range tc.checkers {
				checker(r, t)
			}
>>>>>>> 878be350
		})
	}
}<|MERGE_RESOLUTION|>--- conflicted
+++ resolved
@@ -135,7 +135,6 @@
 	}
 }
 
-<<<<<<< HEAD
 func Test_ParentDirectories(t *testing.T) {
 	tests := []struct {
 		name     string
@@ -161,7 +160,10 @@
 		t.Run(tt.name, func(t *testing.T) {
 			actual := ParentDirectories(tt.path)
 			testutil.CheckErrorAndDeepEqual(t, false, nil, tt.expected, actual)
-=======
+		})
+	}
+}
+
 func Test_checkWhiteouts(t *testing.T) {
 	type args struct {
 		path      string
@@ -513,7 +515,6 @@
 			for _, checker := range tc.checkers {
 				checker(r, t)
 			}
->>>>>>> 878be350
 		})
 	}
 }